"use client";

import styles from "./settings.module.css";
import "intl-tel-input/styles";

import { Suspense, useEffect, useState } from "react";
import { useToast } from "@/components/ui/use-toast";

import { useUserConfig, ModelOptions, UserConfig, SubscriptionStates } from "../common/auth";
import { toTitleCase, useIsMobileWidth } from "../common/utils";

import { isValidPhoneNumber } from "libphonenumber-js";

import { Button } from "@/components/ui/button";
import { InputOTP, InputOTPGroup, InputOTPSlot } from "@/components/ui/input-otp";
import { Input } from "@/components/ui/input";
import { Card, CardContent, CardFooter, CardHeader } from "@/components/ui/card";
import {
    DropdownMenu,
    DropdownMenuContent,
    DropdownMenuRadioGroup,
    DropdownMenuRadioItem,
    DropdownMenuTrigger,
} from "@/components/ui/dropdown-menu";
import { Table, TableBody, TableCell, TableRow } from "@/components/ui/table";

import {
    ArrowRight,
    ChatCircleText,
    Key,
    Palette,
    UserCircle,
    Trash,
    Copy,
    CreditCard,
    CheckCircle,
    NotionLogo,
    GithubLogo,
    Files,
    WhatsappLogo,
    ExclamationMark,
    Plugs,
    CloudSlash,
    Laptop,
    Plus,
    FloppyDisk,
    PlugsConnected,
    ArrowCircleUp,
    ArrowCircleDown,
    ArrowsClockwise,
    CaretDown,
    Waveform,
<<<<<<< HEAD
    MagnifyingGlass,
    Brain,
=======
    EyeSlash,
    Eye,
>>>>>>> 7f329e7e
} from "@phosphor-icons/react";

import Loading from "../components/loading/loading";

import IntlTelInput from "intl-tel-input/react";
import { SidebarInset, SidebarProvider, SidebarTrigger } from "@/components/ui/sidebar";
import { AppSidebar } from "../components/appSidebar/appSidebar";
import { Separator } from "@/components/ui/separator";
import { KhojLogoType } from "../components/logo/khojLogo";

interface DropdownComponentProps {
    items: ModelOptions[];
    selected: number;
    callbackFunc: (value: string) => Promise<void>;
}

const DropdownComponent: React.FC<DropdownComponentProps> = ({ items, selected, callbackFunc }) => {
    const [position, setPosition] = useState(selected?.toString() ?? "0");

    return (
        !!selected && (
            <div className="overflow-hidden shadow-md rounded-lg">
                <DropdownMenu>
                    <DropdownMenuTrigger asChild className="w-full rounded-lg">
                        <Button variant="outline" className="justify-start py-6 rounded-lg">
                            {items.find((item) => item.id.toString() === position)?.name}{" "}
                            <CaretDown className="h-4 w-4 ml-auto text-muted-foreground" />
                        </Button>
                    </DropdownMenuTrigger>
                    <DropdownMenuContent
                        style={{
                            maxHeight: "200px",
                            overflowY: "auto",
                            minWidth: "var(--radix-dropdown-menu-trigger-width)",
                        }}
                    >
                        <DropdownMenuRadioGroup
                            value={position}
                            onValueChange={async (value) => {
                                setPosition(value);
                                await callbackFunc(value);
                            }}
                        >
                            {items.map((item) => (
                                <DropdownMenuRadioItem
                                    key={item.id.toString()}
                                    value={item.id.toString()}
                                >
                                    {item.name}
                                </DropdownMenuRadioItem>
                            ))}
                        </DropdownMenuRadioGroup>
                    </DropdownMenuContent>
                </DropdownMenu>
            </div>
        )
    );
};

interface TokenObject {
    token: string;
    name: string;
}

const useApiKeys = () => {
    const [apiKeys, setApiKeys] = useState<TokenObject[]>([]);
    const { toast } = useToast();

    const generateAPIKey = async () => {
        try {
            const response = await fetch(`/auth/token`, {
                method: "POST",
                headers: {
                    "Content-Type": "application/json",
                },
            });
            const tokenObj = await response.json();
            setApiKeys((prevKeys) => [...prevKeys, tokenObj]);
        } catch (error) {
            console.error("Error generating API key:", error);
        }
    };

    const copyAPIKey = async (token: string) => {
        try {
            await navigator.clipboard.writeText(token);
            toast({
                title: "🔑 API Key",
                description: "Copied to clipboard",
            });
        } catch (error) {
            console.error("Error copying API key:", error);
        }
    };

    const deleteAPIKey = async (token: string) => {
        try {
            const response = await fetch(`/auth/token?token=${token}`, { method: "DELETE" });
            if (response.ok) {
                setApiKeys((prevKeys) => prevKeys.filter((key) => key.token !== token));
            }
        } catch (error) {
            console.error("Error deleting API key:", error);
        }
    };

    const listApiKeys = async () => {
        try {
            const response = await fetch(`/auth/token`);
            const tokens = await response.json();
            if (tokens?.length > 0) {
                setApiKeys(tokens);
            }
        } catch (error) {
            console.error("Error listing API keys:", error);
        }
    };

    useEffect(() => {
        listApiKeys();
    }, []);

    return {
        apiKeys,
        generateAPIKey,
        copyAPIKey,
        deleteAPIKey,
    };
};

function ApiKeyCard() {
    const { apiKeys, generateAPIKey, copyAPIKey, deleteAPIKey } = useApiKeys();
    const [visibleApiKeys, setVisibleApiKeys] = useState<Set<string>>(new Set());
    const { toast } = useToast();

    return (
        <Card className="grid grid-flow-column border border-gray-300 shadow-md rounded-lg dark:bg-muted dark:border-none border-opacity-50 lg:w-2/3">
            <CardHeader className="text-xl grid grid-flow-col grid-cols-[1fr_auto] pb-0">
                <span className="flex flex-wrap">
                    <Key className="h-7 w-7 mr-2" />
                    API Keys
                </span>
                <Button variant="secondary" className="!mt-0" onClick={generateAPIKey}>
                    <Plus weight="bold" className="h-5 w-5 mr-2" />
                    Generate Key
                </Button>
            </CardHeader>
            <CardContent className="overflow-hidden grid gap-6">
                <p className="text-md text-gray-400">
                    Access Khoj from the{" "}
                    <a href="https://docs.khoj.dev/clients/desktop" target="_blank">
                        Desktop
                    </a>
                    , <a href="https://docs.khoj.dev/clients/obsidian">Obsidian</a>,{" "}
                    <a href="https://docs.khoj.dev/clients/emacs">Emacs</a> apps and more.
                </p>
                <Table>
                    <TableBody>
                        {apiKeys.map((key) => (
                            <TableRow key={key.token}>
                                <TableCell className="pl-0 py-3">{key.name}</TableCell>
                                <TableCell className="grid grid-flow-col grid-cols-[1fr_auto] bg-secondary dark:bg-background rounded-xl p-3 m-1">
                                    <span className="font-mono text-left w-[50px] md:w-[400px]">
                                        {visibleApiKeys.has(key.token)
                                            ? key.token
                                            : `${key.token.slice(0, 6)}...${key.token.slice(-4)}`}
                                    </span>
                                    <div className="grid grid-flow-col">
                                        {visibleApiKeys.has(key.token) ? (
                                            <EyeSlash
                                                weight="bold"
                                                className="h-4 w-4 mr-2 hover:bg-primary/40"
                                                onClick={() =>
                                                    setVisibleApiKeys((prev) => {
                                                        const next = new Set(prev);
                                                        next.delete(key.token);
                                                        return next;
                                                    })
                                                }
                                            />
                                        ) : (
                                            <Eye
                                                weight="bold"
                                                className="h-4 w-4 mr-2 hover:bg-primary/40"
                                                onClick={() =>
                                                    setVisibleApiKeys(
                                                        new Set([...visibleApiKeys, key.token]),
                                                    )
                                                }
                                            />
                                        )}
                                        <Copy
                                            weight="bold"
                                            className="h-4 w-4 mr-2 hover:bg-primary/40"
                                            onClick={() => {
                                                toast({
                                                    title: `🔑 Copied API Key: ${key.name}`,
                                                    description: `Set this API key in the Khoj apps you want to connect to this Khoj account`,
                                                });
                                                copyAPIKey(key.token);
                                            }}
                                        />
                                        <Trash
                                            weight="bold"
                                            className="h-4 w-4 mr-2 md:ml-4 text-red-400 hover:bg-primary/40"
                                            onClick={() => {
                                                toast({
                                                    title: `🔑 Deleted API Key: ${key.name}`,
                                                    description: `Apps using this API key will no longer connect to this Khoj account`,
                                                });
                                                deleteAPIKey(key.token);
                                            }}
                                        />
                                    </div>
                                </TableCell>
                            </TableRow>
                        ))}
                    </TableBody>
                </Table>
            </CardContent>
            <CardFooter className="flex flex-wrap gap-4" />
        </Card>
    );
}

enum PhoneNumberValidationState {
    Setup = "setup",
    SendOTP = "otp",
    VerifyOTP = "verify",
    Verified = "verified",
}

export default function SettingsView() {
    const { userConfig: initialUserConfig } = useUserConfig(true);
    const [userConfig, setUserConfig] = useState<UserConfig | null>(null);
    const [name, setName] = useState<string | undefined>(undefined);
    const [notionToken, setNotionToken] = useState<string | null>(null);
    const [phoneNumber, setPhoneNumber] = useState<string | undefined>(undefined);
    const [otp, setOTP] = useState("");
    const [numberValidationState, setNumberValidationState] = useState<PhoneNumberValidationState>(
        PhoneNumberValidationState.Verified,
    );
    const { toast } = useToast();
    const isMobileWidth = useIsMobileWidth();

    const title = "Settings";

    const cardClassName =
        "w-full lg:w-5/12 grid grid-flow-column border border-gray-300 shadow-md rounded-lg border dark:border-none border-opacity-50 dark:bg-muted";

    useEffect(() => {
        setUserConfig(initialUserConfig);
        setPhoneNumber(initialUserConfig?.phone_number);
        setNumberValidationState(
            initialUserConfig?.is_phone_number_verified
                ? PhoneNumberValidationState.Verified
                : initialUserConfig?.phone_number
                  ? PhoneNumberValidationState.SendOTP
                  : PhoneNumberValidationState.Setup,
        );
        setName(initialUserConfig?.given_name);
        setNotionToken(initialUserConfig?.notion_token ?? null);
    }, [initialUserConfig]);

    const sendOTP = async () => {
        try {
            const response = await fetch(`/api/phone?phone_number=${phoneNumber}`, {
                method: "POST",
                headers: {
                    "Content-Type": "application/json",
                },
            });
            if (!response.ok) throw new Error("Failed to send OTP");

            setNumberValidationState(PhoneNumberValidationState.VerifyOTP);
        } catch (error) {
            console.error("Error sending OTP:", error);
            toast({
                title: "📱 Phone",
                description: "Failed to send OTP. Try again or contact us at team@khoj.dev",
            });
        }
    };

    const verifyOTP = async () => {
        try {
            const response = await fetch(`/api/phone/verify?code=${otp}`, {
                method: "POST",
                headers: {
                    "Content-Type": "application/json",
                },
            });
            if (!response.ok) throw new Error("Failed to verify OTP");

            setNumberValidationState(PhoneNumberValidationState.Verified);
            toast({
                title: "📱 Phone",
                description: "Phone number verified",
            });
        } catch (error) {
            console.error("Error verifying OTP:", error);
            toast({
                title: "📱 Phone",
                description: "Failed to verify OTP. Try again or contact us at team@khoj.dev",
            });
        }
    };

    const disconnectNumber = async () => {
        try {
            const response = await fetch(`/api/phone`, {
                method: "DELETE",
                headers: {
                    "Content-Type": "application/json",
                },
            });
            if (!response.ok) throw new Error("Failed to disconnect phone number");

            setPhoneNumber(undefined);
            setNumberValidationState(PhoneNumberValidationState.Setup);
            toast({
                title: "📱 Phone",
                description: "Phone number disconnected",
            });
        } catch (error) {
            console.error("Error disconnecting phone number:", error);
            toast({
                title: "📱 Phone",
                description:
                    "Failed to disconnect phone number. Try again or contact us at team@khoj.dev",
            });
        }
    };

    const setSubscription = async (state: string) => {
        try {
            const url = `/api/subscription?operation=${state}`;
            const response = await fetch(url, {
                method: "PATCH",
                headers: {
                    "Content-Type": "application/json",
                },
            });
            if (!response.ok) throw new Error("Failed to change subscription");

            // Set updated user settings
            if (userConfig) {
                let newUserConfig = userConfig;
                newUserConfig.subscription_state =
                    state === "cancel"
                        ? SubscriptionStates.UNSUBSCRIBED
                        : SubscriptionStates.SUBSCRIBED;
                setUserConfig(newUserConfig);
            }

            // Notify user of subscription change
            toast({
                title: "💳 Subscription",
                description:
                    userConfig?.subscription_state === "unsubscribed"
                        ? "Your subscription was cancelled"
                        : "Your Futurist subscription has been renewed",
            });
        } catch (error) {
            console.error("Error changing subscription:", error);
            toast({
                title: "💳 Subscription",
                description:
                    state === "cancel"
                        ? "Failed to cancel subscription. Try again or contact us at team@khoj.dev"
                        : "Failed to renew subscription. Try again or contact us at team@khoj.dev",
            });
        }
    };

    const enableFreeTrial = async () => {
        const formatDate = (dateString: Date) => {
            const date = new Date(dateString);
            return new Intl.DateTimeFormat("en-US", {
                day: "2-digit",
                month: "short",
                year: "numeric",
            }).format(date);
        };

        try {
            const response = await fetch(`/api/subscription/trial`, {
                method: "POST",
            });
            if (!response.ok) throw new Error("Failed to enable free trial");

            const responseBody = await response.json();

            // Set updated user settings
            if (responseBody.trial_enabled && userConfig) {
                let newUserConfig = userConfig;
                newUserConfig.subscription_state = SubscriptionStates.TRIAL;
                const renewalDate = new Date(
                    Date.now() + userConfig.length_of_free_trial * 24 * 60 * 60 * 1000,
                );
                newUserConfig.subscription_renewal_date = formatDate(renewalDate);
                newUserConfig.subscription_enabled_trial_at = new Date().toISOString();
                setUserConfig(newUserConfig);

                // Notify user of free trial
                toast({
                    title: "🎉 Trial Enabled",
                    description: `Your free trial will end on ${newUserConfig.subscription_renewal_date}`,
                });
            }
        } catch (error) {
            console.error("Error enabling free trial:", error);
            toast({
                title: "⚠️ Failed to Enable Free Trial",
                description:
                    "Failed to enable free trial. Try again or contact us at team@khoj.dev",
            });
        }
    };

    const saveName = async () => {
        if (!name) return;
        try {
            const response = await fetch(`/api/user/name?name=${name}`, {
                method: "PATCH",
                headers: {
                    "Content-Type": "application/json",
                },
            });
            if (!response.ok) throw new Error("Failed to update name");

            // Set updated user settings
            if (userConfig) {
                let newUserConfig = userConfig;
                newUserConfig.given_name = name;
                setUserConfig(newUserConfig);
            }

            // Notify user of name change
            toast({
                title: `✅ Updated Profile`,
                description: `You name has been updated to ${name}`,
            });
        } catch (error) {
            console.error("Error updating name:", error);
            toast({
                title: "⚠️ Failed to Update Profile",
                description: "Failed to update name. Try again or contact team@khoj.dev",
            });
        }
    };

    const updateModel = (name: string) => async (id: string) => {
        if (!userConfig?.is_active) {
            toast({
                title: `Model Update`,
                description: `You need to be subscribed to update ${name} models`,
                variant: "destructive",
            });
            return;
        }

        try {
            const response = await fetch(`/api/model/${name}?id=` + id, {
                method: "POST",
                headers: {
                    "Content-Type": "application/json",
                },
            });

            if (!response.ok) throw new Error("Failed to update model");

            toast({
                title: `✅ Updated ${toTitleCase(name)} Model`,
            });
        } catch (error) {
            console.error(`Failed to update ${name} model:`, error);
            toast({
                description: `❌ Failed to update ${toTitleCase(name)} model. Try again.`,
                variant: "destructive",
            });
        }
    };

    const saveNotionToken = async () => {
        if (!notionToken) return;
        // Save Notion API key to server
        try {
            const response = await fetch(`/api/content/notion`, {
                method: "POST",
                headers: {
                    "Content-Type": "application/json",
                },
                body: JSON.stringify({ token: notionToken }),
            });
            if (!response.ok) throw new Error("Failed to save Notion API key");

            // Set updated user settings
            if (userConfig) {
                let newUserConfig = userConfig;
                newUserConfig.notion_token = notionToken;
                setUserConfig(newUserConfig);
            }

            // Notify user of Notion API key save
            toast({
                title: `✅ Saved Notion Settings`,
                description: `You Notion API key has been saved.`,
            });
        } catch (error) {
            console.error("Error updating name:", error);
            toast({
                title: "⚠️ Failed to Save Notion Settings",
                description: "Failed to save Notion API key. Try again or contact team@khoj.dev",
            });
        }
    };

    const syncContent = async (type: string) => {
        try {
            const response = await fetch(`/api/content?t=${type}`, {
                method: "PATCH",
                headers: {
                    "Content-Type": "application/json",
                },
            });
            if (!response.ok) throw new Error(`Failed to sync content from ${type}`);

            toast({
                title: `🔄 Syncing ${type}`,
                description: `Your ${type} content is being synced.`,
            });
        } catch (error) {
            console.error("Error syncing content:", error);
            toast({
                title: `⚠️ Failed to Sync ${type}`,
                description: `Failed to sync ${type} content. Try again or contact team@khoj.dev`,
            });
        }
    };

    const disconnectContent = async (type: string) => {
        try {
            const response = await fetch(`/api/content/${type}`, {
                method: "DELETE",
                headers: {
                    "Content-Type": "application/json",
                },
            });
            if (!response.ok) throw new Error(`Failed to disconnect ${type}`);

            // Set updated user settings
            if (userConfig) {
                let newUserConfig = userConfig;
                if (type === "computer") {
                    newUserConfig.enabled_content_source.computer = false;
                } else if (type === "notion") {
                    newUserConfig.enabled_content_source.notion = false;
                    newUserConfig.notion_token = null;
                    setNotionToken(newUserConfig.notion_token);
                } else if (type === "github") {
                    newUserConfig.enabled_content_source.github = false;
                }
                setUserConfig(newUserConfig);
            }

            // Notify user about disconnecting content source
            if (type === "computer") {
                toast({
                    title: `✅ Deleted Synced Files`,
                    description: "Your synced documents have been deleted.",
                });
            } else {
                toast({
                    title: `✅ Disconnected ${type}`,
                    description: `Your ${type} integration to Khoj has been disconnected.`,
                });
            }
        } catch (error) {
            console.error(`Error disconnecting ${type}:`, error);
            toast({
                title: `⚠️ Failed to Disconnect ${type}`,
                description: `Failed to disconnect from ${type}. Try again or contact team@khoj.dev`,
            });
        }
    };

    if (!userConfig) return <Loading />;

    return (
        <SidebarProvider>
            <AppSidebar conversationId={""} />
            <SidebarInset>
                <header className="flex h-16 shrink-0 items-center gap-2 border-b px-4">
                    <SidebarTrigger className="-ml-1" />
                    <Separator orientation="vertical" className="mr-2 h-4" />
                    {isMobileWidth ? (
                        <a className="p-0 no-underline" href="/">
                            <KhojLogoType className="h-auto w-16" />
                        </a>
                    ) : (
                        <h2 className="text-lg">Settings</h2>
                    )}
                </header>
                <div className={styles.page}>
                    <title>{title}</title>
                    <div className={styles.content}>
                        <div className={`${styles.contentBody} mx-10 my-2`}>
                            <Suspense fallback={<Loading />}>
                                <div
                                    id="content"
                                    className="grid grid-flow-column sm:grid-flow-row gap-16 m-8"
                                >
                                    <div className="section grid gap-8">
                                        <div className="text-2xl">Profile</div>
                                        <div className="cards flex flex-wrap gap-16">
                                            <Card className={cardClassName}>
                                                <CardHeader className="text-xl flex flex-row">
                                                    <UserCircle className="h-7 w-7 mr-2" />
                                                    Name
                                                </CardHeader>
                                                <CardContent className="overflow-hidden">
                                                    <p className="pb-4 text-gray-400">
                                                        What should Khoj refer to you as?
                                                    </p>
                                                    <Input
                                                        type="text"
                                                        onChange={(e) => setName(e.target.value)}
                                                        value={name}
                                                        className="w-full border border-gray-300 rounded-lg p-4 py-6"
                                                    />
                                                </CardContent>
                                                <CardFooter className="flex flex-wrap gap-4">
                                                    <Button
                                                        variant="outline"
                                                        size="sm"
                                                        onClick={saveName}
                                                        disabled={name === userConfig.given_name}
                                                    >
                                                        <FloppyDisk className="h-5 w-5 inline mr-2" />
                                                        Save
                                                    </Button>
                                                </CardFooter>
                                            </Card>
                                            <Card id="subscription" className={cardClassName}>
                                                <CardHeader className="text-xl flex flex-row">
                                                    <CreditCard className="h-7 w-7 mr-2" />
                                                    Subscription
                                                </CardHeader>
                                                <CardContent className="grid gap-2 overflow-hidden">
                                                    <p className="text-gray-400">Current Plan</p>
                                                    {(userConfig.subscription_state === "trial" && (
                                                        <>
                                                            <p className="text-xl text-primary/80">
                                                                Futurist (Trial)
                                                            </p>
                                                            <p className="text-gray-400">
                                                                You are on a{" "}
                                                                {userConfig.length_of_free_trial}{" "}
                                                                day trial of the Khoj Futurist plan.
                                                                Your trial ends on{" "}
                                                                {
                                                                    userConfig.subscription_renewal_date
                                                                }
                                                                . Check{" "}
                                                                <a
                                                                    href="https://khoj.dev/#pricing"
                                                                    target="_blank"
                                                                >
                                                                    pricing page
                                                                </a>{" "}
                                                                to compare plans.
                                                            </p>
                                                        </>
                                                    )) ||
                                                        (userConfig.subscription_state ===
                                                            "subscribed" && (
                                                            <>
                                                                <p className="text-xl text-primary/80">
                                                                    Futurist
                                                                </p>
                                                                <p className="text-gray-400">
                                                                    Subscription <b>renews</b> on{" "}
                                                                    <b>
                                                                        {
                                                                            userConfig.subscription_renewal_date
                                                                        }
                                                                    </b>
                                                                </p>
                                                            </>
                                                        )) ||
                                                        (userConfig.subscription_state ===
                                                            "unsubscribed" && (
                                                            <>
                                                                <p className="text-xl">Futurist</p>
                                                                <p className="text-gray-400">
                                                                    Subscription <b>ends</b> on{" "}
                                                                    <b>
                                                                        {
                                                                            userConfig.subscription_renewal_date
                                                                        }
                                                                    </b>
                                                                </p>
                                                            </>
                                                        )) ||
                                                        (userConfig.subscription_state ===
                                                            "expired" && (
                                                            <>
                                                                <p className="text-xl">Humanist</p>
                                                                {(userConfig.subscription_renewal_date && (
                                                                    <p className="text-gray-400">
                                                                        Subscription <b>expired</b>{" "}
                                                                        on{" "}
                                                                        <b>
                                                                            {
                                                                                userConfig.subscription_renewal_date
                                                                            }
                                                                        </b>
                                                                    </p>
                                                                )) || (
                                                                    <p className="text-gray-400">
                                                                        Check{" "}
                                                                        <a
                                                                            href="https://khoj.dev/#pricing"
                                                                            target="_blank"
                                                                        >
                                                                            pricing page
                                                                        </a>{" "}
                                                                        to compare plans.
                                                                    </p>
                                                                )}
                                                            </>
                                                        ))}
                                                </CardContent>
                                                <CardFooter className="flex flex-wrap gap-4">
                                                    {(userConfig.subscription_state ==
                                                        "subscribed" && (
                                                        <Button
                                                            variant="outline"
                                                            className="hover:text-red-400"
                                                            onClick={() =>
                                                                setSubscription("cancel")
                                                            }
                                                        >
                                                            <ArrowCircleDown className="h-5 w-5 mr-2" />
                                                            Unsubscribe
                                                        </Button>
                                                    )) ||
                                                        (userConfig.subscription_state ==
                                                            "unsubscribed" && (
                                                            <Button
                                                                variant="outline"
                                                                className="text-primary/80 hover:text-primary"
                                                                onClick={() =>
                                                                    setSubscription("resubscribe")
                                                                }
                                                            >
                                                                <ArrowCircleUp
                                                                    weight="bold"
                                                                    className="h-5 w-5 mr-2"
                                                                />
                                                                Resubscribe
                                                            </Button>
                                                        )) ||
                                                        (userConfig.subscription_enabled_trial_at && (
                                                            <Button
                                                                variant="outline"
                                                                className="text-primary/80 hover:text-primary"
                                                                onClick={() =>
                                                                    window.open(
                                                                        `${userConfig.khoj_cloud_subscription_url}?prefilled_email=${userConfig.username}`,
                                                                        "_blank",
                                                                        "noopener,noreferrer",
                                                                    )
                                                                }
                                                            >
                                                                <ArrowCircleUp
                                                                    weight="bold"
                                                                    className="h-5 w-5 mr-2"
                                                                />
                                                                Subscribe
                                                            </Button>
                                                        )) || (
                                                            <Button
                                                                variant="outline"
                                                                className="text-primary/80 hover:text-primary"
                                                                onClick={enableFreeTrial}
                                                            >
                                                                <ArrowCircleUp
                                                                    weight="bold"
                                                                    className="h-5 w-5 mr-2"
                                                                />
                                                                Enable Trial
                                                            </Button>
                                                        )}
                                                </CardFooter>
                                            </Card>
                                        </div>
                                    </div>
                                    <div className="section grid gap-8">
                                        <div className="text-2xl">Content</div>
                                        <div className="cards flex flex-wrap gap-16">
                                            <Card id="computer" className={cardClassName}>
                                                <CardHeader className="flex flex-row text-2xl">
                                                    <Brain className="h-8 w-8 mr-2" />
                                                    Knowledge Base
                                                    {userConfig.enabled_content_source.computer && (
                                                        <CheckCircle
                                                            className="h-6 w-6 ml-auto text-green-500"
                                                            weight="fill"
                                                        />
                                                    )}
                                                </CardHeader>
                                                <CardContent className="overflow-hidden pb-12 text-gray-400">
                                                    Manage and search through your digital brain.
                                                </CardContent>
                                                <CardFooter className="flex flex-wrap gap-4">
                                                    <Button
                                                        variant="outline"
                                                        size="sm"
                                                        title="Search thorugh files"
                                                        onClick={() =>
                                                            (window.location.href = "/search")
                                                        }
                                                    >
                                                        <MagnifyingGlass className="h-5 w-5 inline mr-1" />
                                                        Search
                                                    </Button>
                                                    <Button
                                                        variant="outline"
                                                        size="sm"
                                                        className={`${userConfig.enabled_content_source.computer || "hidden"}`}
                                                        onClick={() =>
                                                            disconnectContent("computer")
                                                        }
                                                    >
                                                        <CloudSlash className="h-5 w-5 inline mr-1" />
                                                        Clear All
                                                    </Button>
                                                </CardFooter>
                                            </Card>
                                            <Card id="github" className={`${cardClassName} hidden`}>
                                                <CardHeader className="flex flex-row text-2xl">
                                                    <GithubLogo className="h-8 w-8 mr-2" />
                                                    Github
                                                </CardHeader>
                                                <CardContent className="overflow-hidden pb-12 text-gray-400">
                                                    Set Github repositories to index
                                                </CardContent>
                                                <CardFooter className="flex flex-wrap gap-4">
                                                    <Button variant="outline" size="sm">
                                                        {(userConfig.enabled_content_source
                                                            .github && (
                                                            <>
                                                                <Files className="h-5 w-5 inline mr-1" />
                                                                Manage
                                                            </>
                                                        )) || (
                                                            <>
                                                                <Plugs className="h-5 w-5 inline mr-1" />
                                                                Connect
                                                            </>
                                                        )}
                                                    </Button>
                                                    <Button
                                                        variant="outline"
                                                        size="sm"
                                                        className={`${userConfig.enabled_content_source.github || "hidden"}`}
                                                    >
                                                        <CloudSlash className="h-5 w-5 inline mr-1" />
                                                        Disable
                                                    </Button>
                                                </CardFooter>
                                            </Card>
                                            <Card id="notion" className={cardClassName}>
                                                <CardHeader className="text-xl flex flex-row">
                                                    <NotionLogo className="h-7 w-7 mr-2" />
                                                    Notion
                                                    {userConfig.enabled_content_source.notion && (
                                                        <CheckCircle
                                                            className="h-6 w-6 ml-auto text-green-500"
                                                            weight="fill"
                                                        />
                                                    )}
                                                </CardHeader>
                                                <CardContent className="grid gap-4">
                                                    <p className="text-gray-400">
                                                        Sync your Notion workspace.
                                                    </p>
                                                    {!userConfig.notion_oauth_url && (
                                                        <Input
                                                            onChange={(e) =>
                                                                setNotionToken(e.target.value)
                                                            }
                                                            value={notionToken || ""}
                                                            placeholder="Enter API Key of your Khoj integration on Notion"
                                                            className="w-full border border-gray-300 rounded-lg px-4 py-6"
                                                        />
                                                    )}
                                                </CardContent>
                                                <CardFooter className="flex flex-wrap gap-4">
                                                    {
                                                        /* Show connect to notion button if notion oauth url setup and user disconnected*/
                                                        userConfig.notion_oauth_url &&
                                                        !userConfig.enabled_content_source
                                                            .notion ? (
                                                            <Button
                                                                variant="outline"
                                                                size="sm"
                                                                onClick={() => {
                                                                    window.open(
                                                                        userConfig.notion_oauth_url,
                                                                    );
                                                                }}
                                                            >
                                                                <Plugs className="h-5 w-5 inline mr-1" />
                                                                Connect
                                                            </Button>
                                                        ) : /* Show sync button if user connected to notion and API key unchanged */
                                                        userConfig.enabled_content_source.notion &&
                                                          notionToken ===
                                                              userConfig.notion_token ? (
                                                            <Button
                                                                variant="outline"
                                                                size="sm"
                                                                onClick={() =>
                                                                    syncContent("notion")
                                                                }
                                                            >
                                                                <ArrowsClockwise className="h-5 w-5 inline mr-1" />
                                                                Sync
                                                            </Button>
                                                        ) : /* Show set API key button notion oauth url not set setup */
                                                        !userConfig.notion_oauth_url ? (
                                                            <Button
                                                                variant="outline"
                                                                size="sm"
                                                                onClick={saveNotionToken}
                                                                disabled={
                                                                    notionToken ===
                                                                    userConfig.notion_token
                                                                }
                                                            >
                                                                <FloppyDisk className="h-5 w-5 inline mr-1" />
                                                                {(userConfig.enabled_content_source
                                                                    .notion &&
                                                                    "Update API Key") ||
                                                                    "Set API Key"}
                                                            </Button>
                                                        ) : (
                                                            <></>
                                                        )
                                                    }
                                                    <Button
                                                        variant="outline"
                                                        size="sm"
                                                        className={`${userConfig.notion_token || "hidden"}`}
                                                        onClick={() => disconnectContent("notion")}
                                                    >
                                                        <CloudSlash className="h-5 w-5 inline mr-1" />
                                                        Disconnect
                                                    </Button>
                                                </CardFooter>
                                            </Card>
                                        </div>
                                    </div>
                                    <div className="section grid gap-8">
                                        <div className="text-2xl">Models</div>
                                        <div className="cards flex flex-wrap gap-16">
                                            {userConfig.chat_model_options.length > 0 && (
                                                <Card className={cardClassName}>
                                                    <CardHeader className="text-xl flex flex-row">
                                                        <ChatCircleText className="h-7 w-7 mr-2" />
                                                        Chat
                                                    </CardHeader>
                                                    <CardContent className="overflow-hidden pb-12 grid gap-8 h-fit">
                                                        <p className="text-gray-400">
                                                            Pick the chat model to generate text
                                                            responses
                                                        </p>
                                                        <DropdownComponent
                                                            items={userConfig.chat_model_options}
                                                            selected={
                                                                userConfig.selected_chat_model_config
                                                            }
                                                            callbackFunc={updateModel("chat")}
                                                        />
                                                    </CardContent>
                                                    <CardFooter className="flex flex-wrap gap-4">
                                                        {!userConfig.is_active && (
                                                            <p className="text-gray-400">
                                                                Subscribe to switch model
                                                            </p>
                                                        )}
                                                    </CardFooter>
                                                </Card>
                                            )}
                                            {userConfig.paint_model_options.length > 0 && (
                                                <Card className={cardClassName}>
                                                    <CardHeader className="text-xl flex flex-row">
                                                        <Palette className="h-7 w-7 mr-2" />
                                                        Paint
                                                    </CardHeader>
                                                    <CardContent className="overflow-hidden pb-12 grid gap-8 h-fit">
                                                        <p className="text-gray-400">
                                                            Pick the paint model to generate image
                                                            responses
                                                        </p>
                                                        <DropdownComponent
                                                            items={userConfig.paint_model_options}
                                                            selected={
                                                                userConfig.selected_paint_model_config
                                                            }
                                                            callbackFunc={updateModel("paint")}
                                                        />
                                                    </CardContent>
                                                    <CardFooter className="flex flex-wrap gap-4">
                                                        {!userConfig.is_active && (
                                                            <p className="text-gray-400">
                                                                Subscribe to switch model
                                                            </p>
                                                        )}
                                                    </CardFooter>
                                                </Card>
                                            )}
                                            {userConfig.voice_model_options.length > 0 && (
                                                <Card className={cardClassName}>
                                                    <CardHeader className="text-xl flex flex-row">
                                                        <Waveform className="h-7 w-7 mr-2" />
                                                        Voice
                                                    </CardHeader>
                                                    <CardContent className="overflow-hidden pb-12 grid gap-8 h-fit">
                                                        <p className="text-gray-400">
                                                            Pick the voice model to generate speech
                                                            responses
                                                        </p>
                                                        <DropdownComponent
                                                            items={userConfig.voice_model_options}
                                                            selected={
                                                                userConfig.selected_voice_model_config
                                                            }
                                                            callbackFunc={updateModel("voice")}
                                                        />
                                                    </CardContent>
                                                    <CardFooter className="flex flex-wrap gap-4">
                                                        {!userConfig.is_active && (
                                                            <p className="text-gray-400">
                                                                Subscribe to switch model
                                                            </p>
                                                        )}
                                                    </CardFooter>
                                                </Card>
                                            )}
                                        </div>
                                    </div>
                                    <div className="section grid gap-8">
                                        <div id="clients" className="text-2xl">
                                            Clients
                                        </div>
                                        <div className="cards flex flex-col flex-wrap gap-8">
                                            {!userConfig.anonymous_mode && <ApiKeyCard />}
                                            <Card className={`${cardClassName} lg:w-2/3`}>
                                                <CardHeader className="text-xl flex flex-row">
                                                    <WhatsappLogo className="h-7 w-7 mr-2" />
                                                    Chat on Whatsapp
                                                    {(numberValidationState ===
                                                        PhoneNumberValidationState.Verified && (
                                                        <CheckCircle
                                                            weight="bold"
                                                            className="h-4 w-4 ml-1 text-green-400"
                                                        />
                                                    )) ||
                                                        (numberValidationState !==
                                                            PhoneNumberValidationState.Setup && (
                                                            <ExclamationMark
                                                                weight="bold"
                                                                className="h-4 w-4 ml-1 text-yellow-400"
                                                            />
                                                        ))}
                                                </CardHeader>
                                                <CardContent className="grid gap-4">
                                                    <p className="text-gray-400">
                                                        Connect your number to chat with Khoj on
                                                        WhatsApp. Learn more about the integration{" "}
                                                        <a href="https://docs.khoj.dev/clients/whatsapp">
                                                            here
                                                        </a>
                                                        .
                                                    </p>
                                                    <div>
                                                        <IntlTelInput
                                                            initialValue={phoneNumber || ""}
                                                            onChangeNumber={setPhoneNumber}
                                                            disabled={
                                                                numberValidationState ===
                                                                PhoneNumberValidationState.VerifyOTP
                                                            }
                                                            initOptions={{
                                                                separateDialCode: true,
                                                                initialCountry: "af",
                                                                utilsScript:
                                                                    "https://assets.khoj.dev/intl-tel-input%4023.8.0_build_js_utils.js",
                                                                containerClass: `${styles.phoneInput}`,
                                                            }}
                                                        />
                                                        {numberValidationState ===
                                                            PhoneNumberValidationState.VerifyOTP && (
                                                            <>
                                                                <p>{`Enter the OTP sent to your number: ${phoneNumber}`}</p>
                                                                <InputOTP
                                                                    autoFocus={true}
                                                                    maxLength={6}
                                                                    value={otp || ""}
                                                                    onChange={setOTP}
                                                                    onComplete={() =>
                                                                        setNumberValidationState(
                                                                            PhoneNumberValidationState.VerifyOTP,
                                                                        )
                                                                    }
                                                                >
                                                                    <InputOTPGroup>
                                                                        <InputOTPSlot index={0} />
                                                                        <InputOTPSlot index={1} />
                                                                        <InputOTPSlot index={2} />
                                                                        <InputOTPSlot index={3} />
                                                                        <InputOTPSlot index={4} />
                                                                        <InputOTPSlot index={5} />
                                                                    </InputOTPGroup>
                                                                </InputOTP>
                                                            </>
                                                        )}
                                                    </div>
                                                </CardContent>
                                                <CardFooter className="flex flex-wrap gap-4">
                                                    {(numberValidationState ===
                                                        PhoneNumberValidationState.VerifyOTP && (
                                                        <Button
                                                            variant="outline"
                                                            onClick={verifyOTP}
                                                        >
                                                            Verify
                                                        </Button>
                                                    )) || (
                                                        <Button
                                                            variant="outline"
                                                            disabled={
                                                                !phoneNumber ||
                                                                (phoneNumber ===
                                                                    userConfig.phone_number &&
                                                                    numberValidationState ===
                                                                        PhoneNumberValidationState.Verified) ||
                                                                !isValidPhoneNumber(phoneNumber)
                                                            }
                                                            onClick={sendOTP}
                                                        >
                                                            {!userConfig.phone_number ? (
                                                                <>
                                                                    <Plugs className="inline mr-2" />
                                                                    Setup Whatsapp
                                                                </>
                                                            ) : !phoneNumber ||
                                                              (phoneNumber ===
                                                                  userConfig.phone_number &&
                                                                  numberValidationState ===
                                                                      PhoneNumberValidationState.Verified) ||
                                                              !isValidPhoneNumber(phoneNumber) ? (
                                                                <>
                                                                    <PlugsConnected className="inline mr-2 text-green-400" />
                                                                    Switch Number
                                                                </>
                                                            ) : (
                                                                <>
                                                                    Send OTP{" "}
                                                                    <ArrowRight
                                                                        className="inline ml-2"
                                                                        weight="bold"
                                                                    />
                                                                </>
                                                            )}
                                                        </Button>
                                                    )}
                                                    {numberValidationState ===
                                                        PhoneNumberValidationState.Verified && (
                                                        <Button
                                                            variant="outline"
                                                            onClick={() => disconnectNumber()}
                                                        >
                                                            <CloudSlash className="h-5 w-5 mr-2" />
                                                            Disconnect
                                                        </Button>
                                                    )}
                                                </CardFooter>
                                            </Card>
                                        </div>
                                    </div>
                                </div>
                            </Suspense>
                        </div>
                    </div>
                </div>
            </SidebarInset>
        </SidebarProvider>
    );
}<|MERGE_RESOLUTION|>--- conflicted
+++ resolved
@@ -50,13 +50,10 @@
     ArrowsClockwise,
     CaretDown,
     Waveform,
-<<<<<<< HEAD
     MagnifyingGlass,
     Brain,
-=======
     EyeSlash,
     Eye,
->>>>>>> 7f329e7e
 } from "@phosphor-icons/react";
 
 import Loading from "../components/loading/loading";
