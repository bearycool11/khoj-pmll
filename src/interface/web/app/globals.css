--- conflicted
+++ resolved
@@ -35,8 +35,6 @@
         --khoj-orange: #FFE7D1;
         --border-color: #e2e2e2;
         --box-shadow-color: rgba(0, 0, 0, 0.03);
-<<<<<<< HEAD
-=======
 
         /* Imported from Highlight.js */
         pre code.hljs {
@@ -174,7 +172,6 @@
             /* purposely ignored */
 
         }
->>>>>>> 06dce472
     }
 
     .dark {
@@ -199,8 +196,6 @@
         --ring: 263.4 70% 50.4%;
         --font-family: "Noto Sans", "Noto Sans Arabic", sans-serif !important;
         --box-shadow-color: rgba(255, 255, 255, 0.05);
-<<<<<<< HEAD
-=======
 
         /* Imported from highlight.js */
         pre code.hljs {
@@ -338,7 +333,6 @@
             /* purposely ignored */
 
         }
->>>>>>> 06dce472
     }
 }
 
