# External Packages
import pytest

# Internal Packages
from src.search_type import image_search, text_search
from src.utils.config import SearchType
from src.utils.helpers import resolve_absolute_path
from src.utils.rawconfig import ContentConfig, TextContentConfig, ImageContentConfig, SearchConfig, TextSearchConfig, ImageSearchConfig
from src.processor.org_mode.org_to_jsonl import org_to_jsonl
from src.search_filter.date_filter import DateFilter
from src.search_filter.word_filter import WordFilter
from src.search_filter.file_filter import FileFilter


@pytest.fixture(scope='session')
def search_config() -> SearchConfig:
    model_dir = resolve_absolute_path('~/.khoj/search')
    model_dir.mkdir(parents=True, exist_ok=True)
    search_config = SearchConfig()

    search_config.symmetric = TextSearchConfig(
        encoder = "sentence-transformers/all-MiniLM-L6-v2",
        cross_encoder = "cross-encoder/ms-marco-MiniLM-L-6-v2",
        model_directory = model_dir / 'symmetric/'
    )

    search_config.asymmetric = TextSearchConfig(
        encoder = "sentence-transformers/multi-qa-MiniLM-L6-cos-v1",
        cross_encoder = "cross-encoder/ms-marco-MiniLM-L-6-v2",
        model_directory = model_dir / 'asymmetric/'
    )

    search_config.image = ImageSearchConfig(
        encoder = "sentence-transformers/clip-ViT-B-32",
        model_directory = model_dir / 'image/'
    )

    return search_config


@pytest.fixture(scope='session')
def content_config(tmp_path_factory, search_config: SearchConfig):
    content_dir = tmp_path_factory.mktemp('content')

    # Generate Image Embeddings from Test Images
    content_config = ContentConfig()
    content_config.image = ImageContentConfig(
        input_directories = ['tests/data/images'],
        embeddings_file = content_dir.joinpath('image_embeddings.pt'),
        batch_size = 1,
        use_xmp_metadata = False)

    image_search.setup(content_config.image, search_config.image, regenerate=False)

    # Generate Notes Embeddings from Test Notes
    content_config.org = TextContentConfig(
        input_files = None,
        input_filter = 'tests/data/org/*.org',
        compressed_jsonl = content_dir.joinpath('notes.jsonl.gz'),
        embeddings_file = content_dir.joinpath('note_embeddings.pt'))

<<<<<<< HEAD
    filters = [DateFilter(), WordFilter(), FileFilter()]
=======
    filters = [DateFilter(), WordFilter(content_dir, search_type=SearchType.Org), FileFilter()]
>>>>>>> ed8d432f
    text_search.setup(org_to_jsonl, content_config.org, search_config.asymmetric, regenerate=False, filters=filters)

    return content_config<|MERGE_RESOLUTION|>--- conflicted
+++ resolved
@@ -59,11 +59,7 @@
         compressed_jsonl = content_dir.joinpath('notes.jsonl.gz'),
         embeddings_file = content_dir.joinpath('note_embeddings.pt'))
 
-<<<<<<< HEAD
     filters = [DateFilter(), WordFilter(), FileFilter()]
-=======
-    filters = [DateFilter(), WordFilter(content_dir, search_type=SearchType.Org), FileFilter()]
->>>>>>> ed8d432f
     text_search.setup(org_to_jsonl, content_config.org, search_config.asymmetric, regenerate=False, filters=filters)
 
     return content_config